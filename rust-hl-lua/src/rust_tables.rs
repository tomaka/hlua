use super::ffi;
use super::Push;
use HasLua;

<<<<<<< HEAD
fn push_iter<L: HasLua, V: Push<L>, I: Iterator<V>>(lua: &mut L, iterator: I) -> uint
=======
use std::collections::hashmap::{HashMap, HashSet};
use std::iter::Repeat;
use collections::hash::Hash;

fn push_iter<'lua, V: Push<'lua>, I: Iterator<V>>(lua: &mut Lua<'lua>, iterator: I) -> uint
>>>>>>> 95eda237
{
    // creating empty table
    unsafe { ffi::lua_newtable(lua.use_lua()) };

    for (elem, index) in iterator.zip(::std::iter::count(1u, 1u)) {
        let pushed_cnt = elem.push_to_lua(lua);

        match pushed_cnt {
            0 => continue,
            1 => {
                index.push_to_lua(lua);
                unsafe { ffi::lua_insert(lua.use_lua(), -2) }
                unsafe { ffi::lua_settable(lua.use_lua(), -3) }
            },
            2 => unsafe { ffi::lua_settable(lua.use_lua(), -3) },
            _ => fail!()
        }
    }

    1
}

<<<<<<< HEAD
impl<L: HasLua, T: Push<L>> Push<L> for Vec<T> {
    fn push_to_lua(self, lua: &mut L) -> uint {
=======
fn push_rec_iter<'lua, V: Push<'lua>, I: Iterator<V>>(lua: &mut Lua<'lua>, mut iterator: I)
                                                      -> uint
{
    let (nrec, _) = iterator.size_hint();

    // creating empty table with pre-allocated non-array elements
    unsafe { ffi::lua_createtable(lua.lua, 0, nrec as i32) };

    for elem in iterator {
        let pushed_cnt = elem.push_to_lua(lua);

        match pushed_cnt {
            0 => continue,
            2 => unsafe { ffi::lua_settable(lua.lua, -3) },
            _ => fail!()
        }
    }

    1
}

impl<'lua, T: Push<'lua>> Push<'lua> for Vec<T> {
    fn push_to_lua(self, lua: &mut Lua<'lua>) -> uint {
>>>>>>> 95eda237
        push_iter(lua, self.move_iter())
    }
}

impl<'a, L: HasLua, T: Push<L> + Clone> Push<L> for &'a [T] {
    fn push_to_lua(self, lua: &mut L) -> uint {
        push_iter(lua, self.iter().map(|e| e.clone()))
    }
}

impl<'lua, K: Push<'lua> + Eq + Hash, V: Push<'lua>> Push<'lua> for HashMap<K, V> {
    fn push_to_lua(self, lua: &mut Lua<'lua>) -> uint {
        push_rec_iter(lua, self.move_iter())
    }
}

impl<'lua, K: Push<'lua> + Eq + Hash> Push<'lua> for HashSet<K> {
    fn push_to_lua(self, lua: &mut Lua<'lua>) -> uint {
        push_rec_iter(lua, self.move_iter().zip(Repeat::new(true)))
    }
}<|MERGE_RESOLUTION|>--- conflicted
+++ resolved
@@ -2,15 +2,11 @@
 use super::Push;
 use HasLua;
 
-<<<<<<< HEAD
-fn push_iter<L: HasLua, V: Push<L>, I: Iterator<V>>(lua: &mut L, iterator: I) -> uint
-=======
 use std::collections::hashmap::{HashMap, HashSet};
 use std::iter::Repeat;
 use collections::hash::Hash;
 
-fn push_iter<'lua, V: Push<'lua>, I: Iterator<V>>(lua: &mut Lua<'lua>, iterator: I) -> uint
->>>>>>> 95eda237
+fn push_iter<L: HasLua, V: Push<L>, I: Iterator<V>>(lua: &mut L, iterator: I) -> uint
 {
     // creating empty table
     unsafe { ffi::lua_newtable(lua.use_lua()) };
@@ -33,24 +29,20 @@
     1
 }
 
-<<<<<<< HEAD
-impl<L: HasLua, T: Push<L>> Push<L> for Vec<T> {
-    fn push_to_lua(self, lua: &mut L) -> uint {
-=======
-fn push_rec_iter<'lua, V: Push<'lua>, I: Iterator<V>>(lua: &mut Lua<'lua>, mut iterator: I)
-                                                      -> uint
+fn push_rec_iter<L: HasLua, V: Push<L>, I: Iterator<V>>(lua: &mut L, mut iterator: I)
+                                                        -> uint
 {
     let (nrec, _) = iterator.size_hint();
 
     // creating empty table with pre-allocated non-array elements
-    unsafe { ffi::lua_createtable(lua.lua, 0, nrec as i32) };
+    unsafe { ffi::lua_createtable(lua.use_lua(), 0, nrec as i32) };
 
     for elem in iterator {
         let pushed_cnt = elem.push_to_lua(lua);
 
         match pushed_cnt {
             0 => continue,
-            2 => unsafe { ffi::lua_settable(lua.lua, -3) },
+            2 => unsafe { ffi::lua_settable(lua.use_lua(), -3) },
             _ => fail!()
         }
     }
@@ -58,9 +50,8 @@
     1
 }
 
-impl<'lua, T: Push<'lua>> Push<'lua> for Vec<T> {
-    fn push_to_lua(self, lua: &mut Lua<'lua>) -> uint {
->>>>>>> 95eda237
+impl<L: HasLua, T: Push<L>> Push<L> for Vec<T> {
+    fn push_to_lua(self, lua: &mut L) -> uint {
         push_iter(lua, self.move_iter())
     }
 }
@@ -71,14 +62,14 @@
     }
 }
 
-impl<'lua, K: Push<'lua> + Eq + Hash, V: Push<'lua>> Push<'lua> for HashMap<K, V> {
-    fn push_to_lua(self, lua: &mut Lua<'lua>) -> uint {
+impl<L: HasLua, K: Push<L> + Eq + Hash, V: Push<L>> Push<L> for HashMap<K, V> {
+    fn push_to_lua(self, lua: &mut L) -> uint {
         push_rec_iter(lua, self.move_iter())
     }
 }
 
-impl<'lua, K: Push<'lua> + Eq + Hash> Push<'lua> for HashSet<K> {
-    fn push_to_lua(self, lua: &mut Lua<'lua>) -> uint {
+impl<L: HasLua, K: Push<L> + Eq + Hash> Push<L> for HashSet<K> {
+    fn push_to_lua(self, lua: &mut L) -> uint {
         push_rec_iter(lua, self.move_iter().zip(Repeat::new(true)))
     }
 }